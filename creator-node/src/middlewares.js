--- conflicted
+++ resolved
@@ -25,17 +25,12 @@
   const primaryEndpoint = creatorNodeEndpoints[0]
 
   // error if self is not primary
-<<<<<<< HEAD
-  if (serviceEndpoint !== primaryEndpoint) {
+  if (primaryEndpoint && serviceEndpoint !== primaryEndpoint) {
     return sendResponse(
       req,
       res,
       errorResponseUnauthorized(`This node (${serviceEndpoint}) is not primary for user. Primary is: ${primaryEndpoint}`)
     )
-=======
-  if (primaryEndpoint && serviceEndpoint !== primaryEndpoint) {
-    return sendResponse(req, res, errorResponseUnauthorized('this node is not primary for user'))
->>>>>>> 011aaac1
   }
 
   next()
